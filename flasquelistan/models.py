import base64
import datetime
import hashlib
import random
import secrets
import string

import bcrypt
import flask
import flask_babel
import flask_login
import flask_sqlalchemy
import markdown
import vobject
from sqlalchemy.ext.hybrid import hybrid_method, hybrid_property

from flasquelistan import util

TESTING = False
db = flask_sqlalchemy.SQLAlchemy()


class User(flask_login.UserMixin, db.Model):
    id = db.Column(db.Integer, primary_key=True)
    email = db.Column(db.String(254), unique=True)
    first_name = db.Column(db.String(50))
    last_name = db.Column(db.String(50))
    nickname = db.Column(db.String(50))
    birthday = db.Column(db.Date, nullable=True)
    _phone = db.Column("phone", db.String(20), nullable=True)
    balance = db.Column(db.Integer, default=0)  # Ören (1/100kr)
    is_admin = db.Column(db.Boolean, nullable=False, default=False)
    active = db.Column(db.Boolean, nullable=False, default=False)
    group_id = db.Column(db.Integer, db.ForeignKey('group.id'))
    body_mass = db.Column(db.Integer, nullable=True)
    y_chromosome = db.Column(db.Boolean, nullable=True)
    lang = db.Column(db.String(20), nullable=True, default="sv_SE")

    # use_alter=True adds fk after ProfilePicture has been created to avoid
    # circular dependency
    profile_picture_id = db.Column(
        db.Integer,
        db.ForeignKey('profile_picture.id', use_alter=True)
    )

    group = db.relationship('Group')
    transactions = db.relationship(
        'Transaction',
        back_populates='user',
        lazy='dynamic',
        foreign_keys='Transaction.user_id'
    )
    profile_picture = db.relationship(
        'ProfilePicture',
        foreign_keys=profile_picture_id,
        lazy='joined'
    )
    api_keys = db.relationship(
        'ApiKey',
        back_populates='user',
        foreign_keys='ApiKey.user_id'
    )


    # Do not change the following directly, use User.password
    _password_hash = db.Column(db.String(128))
    _password_timestamp = db.Column(db.DateTime)

    def __init__(self, *args, **kwargs):
        if 'password' not in kwargs:
            password = ''.join(
                random.choice(string.ascii_letters + string.digits) for _ in range(30)
            )
            kwargs['password'] = password

        super().__init__(*args, **kwargs)

    @property
    def vcard(self):
        j = vobject.vCard()
        j.add('n')
        j.n.value = vobject.vcard.Name(family=self.last_name,
                                       given=self.first_name)
        j.add('fn')
        j.fn.value = self.full_name
        j.add('email')
        j.email.value = self.email
        j.email.type_param = 'INTERNET'
        if self.phone:
            j.add('tel')
            j.tel.type_param = 'cell'
            j.tel.value = self.formatted_phone()
        if self.birthday:
            j.add('bday')
            j.bday.value = self.birthday.strftime('%Y%m%d')
        return j.serialize()

    @property
    def full_name(self):
        return f"{self.first_name} {self.last_name}"

    @property
    def displayname(self):
        name = self.nickname or self.full_name
        if self.has_birthday:
            return f"{name} 🎂"
        else:
            return name

    @property
    def has_birthday(self):
        today = datetime.date.today()
        return (
            self.birthday
            and self.birthday.month == today.month
            and self.birthday.day == today.day
        )

    @hybrid_property
    def phone(self):
        return self._phone

    @phone.setter
    def phone(self, phone):
        """Set phone number, but normalize it first if possible."""

        normalized = util.format_phone_number(phone, e164=True)
        if normalized:
            self._phone = normalized
        else:
            self._phone = phone

    def formatted_phone(self, e164=False):
        return util.format_phone_number(self.phone, e164)

    @property
    def formatted_balance(self):
        return flask_babel.format_currency(self.balance / 100, 'SEK')

    @hybrid_property
    def password(self):
        """Return password hash."""
        return self._password_hash

    @password.setter
    def password(self, plaintext):
        """Generate and save password hash, update password timestamp."""

        if TESTING:
            rounds = 4
        else:
            rounds = 12

        hash = bcrypt.hashpw(plaintext.encode(), bcrypt.gensalt(rounds))
        self._password_hash = hash.decode()

        # Save in UTC, password resets compare this to UTC time!
        self._password_timestamp = datetime.datetime.utcnow()

    def verify_password(self, plaintext):
        """Return True if plaintext matches password, else return False."""
        if self._password_hash.startswith('pbkdf2'):
            # Old hash from teknologkoren/Strequelistan

            # Extract hash info from django hash
            # 'pbkdf2_<method>$<rounds>$<salt>$<b64(hash)>'
            hash_meta = self._password_hash.split('$')
            hash_method = hash_meta[0].split('_')[1]
            hash_rounds = hash_meta[1]
            hash_salt = hash_meta[2]
            hash_data = hash_meta[3]

            candidate_hash = hashlib.pbkdf2_hmac(
                hash_method,
                plaintext.encode(),
                hash_salt.encode(),
                int(hash_rounds)
            )

            correct = candidate_hash == base64.b64decode(hash_data)

            if correct:
                # Upgrade hash to bcrypt
                self.password = plaintext
                db.session.commit()

        else:
            correct = bcrypt.checkpw(
                plaintext.encode(),
                self._password_hash.encode()
            )

        return correct

    @staticmethod
    def authenticate(email, password):
        """Check email and password and return user if matching.

        It might be tempting to return the user that mathes the email
        and a boolean representing if the password was correct, but
        please don't. The email alone does not identify a user, only
        the email toghether with a matching password is enough to
        identify which user we want! No matching email and password ->
        no user.
        """
        user = User.query.filter_by(email=email).first()

        if user and user.verify_password(password):
            return user

        return None

    def strequa(self, article, by_user, by_api_key=None):
        value = article.value

        streque = Streque(
            value=-value,
            text=article.name,
            user_id=self.id,
            created_by_id=by_user.id,
            api_key_id=by_api_key.id if by_api_key else None,
            standardglas=article.standardglas
        )
        self.balance -= value

        db.session.add(streque)
        db.session.commit()

        return streque

    def admin_transaction(self, value, message, by_user):
        transaction = AdminTransaction(value=value,
                                       text=message,
                                       created_by_id=by_user.id,
                                       user_id=self.id)

        self.balance += value  # Value can be negative!

        db.session.add(transaction)
        db.session.commit()

        return transaction

    @property
    def bac(self):
        too_old = datetime.datetime.utcnow() - datetime.timedelta(days=7)
        streques = (Streque.query
                    .filter(Streque.user_id == self.id,
                            Streque.voided.is_(False),
                            Streque.timestamp >= too_old,
                            Streque.standardglas > 0)
                    .order_by(Streque.timestamp)
                    .all())

        if not streques:
            # No drinks with alcohol within the time threshold, return 0 to
            # skip lots of logic below
            return 0

        # 1 unit of alcohol (12 g of pure ethanol) in kg
        standardglas_alcohol_content = 0.012

        # kg of alcohol burned/second
        burn_constant = 1.667e-06

        if self.y_chromosome is False:
            # Female
            body_mass_constant = 0.55
        elif self.y_chromosome is True:
            # Male
            body_mass_constant = 0.7
        else:
            # Somewhere in between
            body_mass_constant = 0.62

        # No alcohol starting out
        alcohol_in_body = 0
        # No streque before first one
        previous_streque_time = None
        for streque in streques:
            if previous_streque_time:
                elapsed_seconds = (streque.timestamp
                                   - previous_streque_time).total_seconds()
            else:
                elapsed_seconds = 0

            # burn_constant will multiply by 0 first iteration, not burning
            # away any alcohol.
            alcohol_in_body -= burn_constant * elapsed_seconds

            # Algorithm will burn away more alcohol that there is in the body
            # which is not possible.
            if alcohol_in_body < 0:
                alcohol_in_body = 0

            alcohol_in_body += (streque.standardglas
                                * standardglas_alcohol_content)

            previous_streque_time = streque.timestamp

        # Same as the loop above but burning away alcohol since last streque
        elapsed_seconds = (datetime.datetime.utcnow()
                           - previous_streque_time).total_seconds()

        alcohol_in_body -= burn_constant * elapsed_seconds

        if alcohol_in_body < 0:
            return 0

        body_mass = self.body_mass or 70
        final_bac = 1000 * alcohol_in_body / (body_mass * body_mass_constant)

        # Round to 2 decimals ("#.## permille")
        blood_alcohol_concentration = round(final_bac, 2)

        return blood_alcohol_concentration

    @property
    def emoji(self):
        # md5-hash based on user id
        md5 = hashlib.md5(str(self.id).encode())
        # "random" number between 0x0 and 0x44
        i = int.from_bytes(md5.digest(), 'little') % 0x45
        # add number to start of the 'Emoticons' unicode block
        return chr(0x1f600 + i)

    def __str__(self):
        return f"{self.first_name} {self.last_name} <{self.email}>"

    def __repr__(self):
        return f"User {self.first_name} {self.last_name} <{self.email}>"


class RegistrationRequest(db.Model):
    id = db.Column(db.Integer, primary_key=True)
    email = db.Column(db.String(254))
    first_name = db.Column(db.String(50))
    last_name = db.Column(db.String(50))
    phone = db.Column(db.String(20))
    message = db.Column(db.Text)

    def __str__(self):
        return f"RegistrationRequest {self.first_name} {self.last_name} <{self.email}>"


class Group(db.Model):
    id = db.Column(db.Integer, primary_key=True)
    name = db.Column(db.String(50), nullable=False)
    weight = db.Column(db.Integer)

    users = db.relationship('User', back_populates='group')

    def __str__(self):
        return f"{self.name}"

    def __repr__(self):
        return f"Group {self.name}"


class Article(db.Model):
    id = db.Column(db.Integer, primary_key=True)
    weight = db.Column(db.Integer)
    name = db.Column(db.String(15), nullable=False)
    value = db.Column(db.Integer, nullable=False)  # Ören
    description = db.Column(db.Text)
    # Swedish "units of alcohol", 12 g of alcohol
    standardglas = db.Column(db.Float)
    is_active = db.Column(db.Boolean, default=True, nullable=False)

    @property
    def formatted_value(self):
        return flask_babel.format_currency(self.value / 100, 'SEK')

    @property
    def html_description(self):
        return markdown.markdown(self.description)

    def __str__(self):
        return f"{self.name}"

    def __repr__(self):
        return f"Article {self.name}"


class Transaction(db.Model):
    id = db.Column(db.Integer, primary_key=True)
    text = db.Column(db.String(50))
    value = db.Column(db.Integer, nullable=False)  # Ören
    voided = db.Column(db.Boolean, default=False)
    user_id = db.Column(db.Integer, db.ForeignKey('user.id'))
    created_by_id = db.Column(db.Integer, db.ForeignKey('user.id'))
    api_key_id = db.Column(db.Integer, db.ForeignKey('api_key.id'))
    timestamp = db.Column(db.DateTime, nullable=False,
                          default=datetime.datetime.utcnow)
    type = db.Column(db.String(50))

    user = db.relationship(
        'User',
        back_populates='transactions',
        foreign_keys=[user_id]
    )

    created_by = db.relationship(
        'User',
        foreign_keys=[created_by_id]
    )

    api_key = db.relationship(
        'ApiKey',
        foreign_keys=[api_key_id]
    )

    __mapper_args__ = {
        'polymorphic_identity': 'transaction',
        'polymorphic_on': type,
    }

    @property
    def formatted_value(self):
        return flask_babel.format_currency(self.value / 100, 'SEK')

    def void_and_refund(self):
        if self.voided:
            return False

        self.user.balance -= self.value

        self.voided = True
        db.session.commit()

        return True

    def __str__(self):
        return f"{self.__class__.__name__}: {self.value} @ {self.user}"

    def __repr__(self):
        return f"{self.__class__.__name__}: {self.value} @ {self.user_id}"


class Streque(Transaction):
    standardglas = db.Column(db.Float)

    __mapper_args__ = {
        'polymorphic_identity': 'streque',
    }

    @hybrid_method
    def too_old(self, old=15):
        """Too old to be voided by user."""
        too_old = datetime.datetime.utcnow() - datetime.timedelta(minutes=old)
        return self.timestamp < too_old


class AdminTransaction(Transaction):
    __mapper_args__ = {
        'polymorphic_identity': 'admin_transaction',
    }

    def create_notification(self):
        if self.value >= 0:
            with flask_babel.force_locale('sv_SE'):
                text = (
                    "Insättning!\n{money}: {message}".format(
                        money=flask_babel.format_currency(self.value / 100, 'SEK'),
                        message=self.text
                    )
                )
        elif self.value < 0:
            with flask_babel.force_locale('sv_SE'):
                text = (
                    "Uttag!\n{money}: {message}".format(
                        money=flask_babel.format_currency(self.value / 100, 'SEK'),
                        message=self.text
                    )
                )

        notification = Notification(
            text=text,
            user_id=self.user_id,
            type='admintransaction',
            reference=str(self.id)
        )
        db.session.add(notification)
        db.session.commit()


class UserTransaction(Transaction):
    __mapper_args__ = {
        'polymorphic_identity': 'user_transaction'
    }


class CreditTransfer(db.Model):
    id = db.Column(db.Integer, primary_key=True)

    payer_transaction_id = db.Column(
        db.Integer,
        db.ForeignKey('transaction.id')
    )
    payee_transaction_id = db.Column(
        db.Integer,
        db.ForeignKey('transaction.id')
    )

    payer_transaction = db.relationship(
        'UserTransaction',
        foreign_keys=[payer_transaction_id]
    )
    payee_transaction = db.relationship(
        'UserTransaction',
        foreign_keys=[payee_transaction_id]
    )

    @classmethod
    def create(cls, payer, payee, created_by, value, message):
        if value <= 0:
            return False

        suffix = ": {}".format(message) if message else ""
        payer_message = "Till {}{}".format(payee.full_name, suffix)
        payee_message = "Från {}{}".format(payer.full_name, suffix)

        payer_tx = (
            UserTransaction(
                user_id=payer.id,
                created_by_id=created_by.id,
                value=-value,
                text=payer_message
            )
        )

        payee_tx = (
            UserTransaction(
                user_id=payee.id,
                created_by_id=created_by.id,
                value=value,
                text=payee_message
            )
        )

        payer.balance -= value
        payee.balance += value

        db.session.add(payer_tx)
        db.session.add(payee_tx)
        db.session.commit()

        credit_transfer = cls(
            payer_transaction_id=payer_tx.id,
            payee_transaction_id=payee_tx.id
        )

        db.session.add(credit_transfer)
        db.session.commit()

        return credit_transfer

    def void(self):
        self.payer_transaction.void_and_refund()
        self.payee_transaction.void_and_refund()

    def __str__(self):
        return f"{self.payer_transaction_id} -> {self.payee_transaction_id}"

    def __repr__(self):
        return f"CreditTransfer {self.payer_transaction_id} -> {self.payee_transaction_id}"


class Quote(db.Model):
    id = db.Column(db.Integer, primary_key=True)
    text = db.Column(db.String(150), nullable=False)
    who = db.Column(db.String(150))
    timestamp = db.Column(db.DateTime, nullable=False,
                          default=datetime.datetime.utcnow)

    def has_date(self):
        return self.timestamp >= datetime.datetime(2016, 11, 2)

    def has_time(self):
        return self.timestamp >= datetime.datetime(2019, 7, 7)

    def cleaned(self):
        lines = [line for line in self.text.splitlines() if line]
        return "\n".join(lines)

    def __str__(self):
        return "\"{}...\" — {}".format(self.text[:20], self.who[:10] or "<None>")

    def __repr__(self):
        return "Quote \"{}...\" — {}".format(self.text[:20], self.who[:10] or "<None>")


class ProfilePicture(db.Model):
    id = db.Column(db.Integer, primary_key=True)
    filename = db.Column(db.String(256), nullable=False)
    user_id = db.Column(db.Integer, db.ForeignKey('user.id'))

    user = db.relationship('User', foreign_keys=user_id,
                           backref='profile_pictures')
    timestamp = db.Column(db.DateTime, nullable=False,
                          default=datetime.datetime.utcnow)

    def __str__(self):
        return f"{self.user_id}: {self.filename}"

    def __repr__(self):
        return f"ProfilePicture {self.filename} {self.user_id}"


class Notification(db.Model):
    id = db.Column(db.Integer, primary_key=True)
    text = db.Column(db.String(200), nullable=False)
    user_id = db.Column(db.Integer, db.ForeignKey('user.id'))
    is_sent = db.Column(db.Boolean, nullable=False, default=False)
    is_acknowledged = db.Column(db.Boolean, nullable=False, default=False)

    # So the following is not exactly best practice. E.g., for a streque we
    # would save type='streque' and reference=str(<streque primary key>), to be
    # able to recall and remove the notification if it was voided before the
    # notification was sent.
    # The use case, IMO, calls for this simplicity. It could be used for:
    #  * Removing obsolete notifications
    #  * Grouping notifications of the same type
    #  * Probably some other, non-critical things
    # It is not needed for the object's own integrity. If we can't figure out
    # what the type means, or the type or reference otherwise does not make
    # sense, we just display the notification as is. It is then a generic,
    # potentially obsolete notification. And that's ok ¯\_(ツ)_/¯
    type = db.Column(db.String(50), nullable=True)
    reference = db.Column(db.String(50), nullable=True)

    user = db.relationship('User', foreign_keys=user_id, backref='notifications')
    timestamp = db.Column(db.DateTime, nullable=False, default=datetime.datetime.utcnow)

    def __str__(self):
<<<<<<< HEAD
        return "{} \"{}...\"".format(self.user_id, self.text[:20])

    def __repr__(self):
        return "Notification \"{}...\" to user {}".format(self.text[:20], self.user_id)
=======
        return "Notification \"{}...\" to user {}".format(self.text[:20], self.user_id)


class ApiKey(db.Model):
    id = db.Column(db.Integer, primary_key=True)
    user_id = db.Column(db.Integer, db.ForeignKey('user.id'), nullable=False)
    _api_key_hash = db.Column(db.String(50), nullable=False, unique=True, index=True)
    created_timestamp = db.Column(db.DateTime, nullable=False,
                          default=datetime.datetime.utcnow)
    last_used_timestamp = db.Column(db.DateTime)
    is_enabled = db.Column(db.Boolean, nullable=False, default=True)

    # Human-readable identifier of the key. Useful to show which API client
    # performed an action, as well as for developers to keep track of their
    # keys.
    name = db.Column(db.String(50), nullable=False, unique=True)

    # Optional short identifier, to be shown next to the date of transactions
    # made using the key. This should preferably be an emoji, for example '📞'
    # for streques made by phone call. If this is null or empty, transactions
    # created with this key will look the same as ones made through the
    # website.
    short_name = db.Column(db.String(10), nullable=True)

    # Whether clients using the key should be able to perform admin actions.
    # API key admin privileges are only valid if the associated user is also
    # an admin.
    has_admin_privileges = db.Column(db.Boolean, nullable=False, default=False)

    user = db.relationship(
        'User',
        back_populates='api_keys',
        foreign_keys=[user_id]
    )

    @hybrid_property
    def api_key(self):
        """Return API key hash."""
        return self._api_key_hash

    @api_key.setter
    def api_key(self, key):
        """Set the API key. A hash of it will be persisted in the database.

        The key must be a securely generated random string with at least
        128 bits of entropy.
        """
        self._api_key_hash = ApiKey.hash_key(key)

    @property
    def is_admin(self):
        """Whether the key has admin privileges _and_ the associated user is
        an admin"""
        return self.has_admin_privileges and self.user.is_admin

    @property
    def can_be_deleted(self):
        """Whether the key can deleted. Keys associated with transactions or
        other objects cannot be deleted."""
        return Transaction.query.filter(Transaction.api_key_id.is_(self.id)).count() == 0

    @staticmethod
    def generate_key():
        """Return a new cryptographically strong random API key with 128 bits
        of entropy."""
        return secrets.token_hex(16)

    @staticmethod
    def hash_key(key):
        # Using sha256 without a salt is good enough here. Since the randomly
        # generated API key already has a lot of entropy, a slow hash function
        # like bcrypt (which we use for passwords) would be overkill, and just
        # introduce unnecessary latency on every API call.
        return hashlib.sha256(key.encode()).hexdigest()

    @staticmethod
    def authenticate(key):
        """If key is a valid and active api key, return the corresponding
        ApiKey. If not, return None."""
        try:
            api_key = ApiKey.query.filter_by(api_key=ApiKey.hash_key(key)).one()
        except:
            return None

        if not api_key.is_enabled:
            return None

        api_key.last_used_timestamp = datetime.datetime.utcnow()
        db.session.commit()
        return api_key

    def __str__(self):
        return f"ApiKey \"{self.name}\" belonging to {self.user}"
>>>>>>> 44e57eb9
<|MERGE_RESOLUTION|>--- conflicted
+++ resolved
@@ -633,12 +633,9 @@
     timestamp = db.Column(db.DateTime, nullable=False, default=datetime.datetime.utcnow)
 
     def __str__(self):
-<<<<<<< HEAD
         return "{} \"{}...\"".format(self.user_id, self.text[:20])
 
     def __repr__(self):
-        return "Notification \"{}...\" to user {}".format(self.text[:20], self.user_id)
-=======
         return "Notification \"{}...\" to user {}".format(self.text[:20], self.user_id)
 
 
@@ -731,5 +728,4 @@
         return api_key
 
     def __str__(self):
-        return f"ApiKey \"{self.name}\" belonging to {self.user}"
->>>>>>> 44e57eb9
+        return f"ApiKey \"{self.name}\" belonging to {self.user}"